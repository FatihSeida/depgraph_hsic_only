--- conflicted
+++ resolved
@@ -37,7 +37,6 @@
 ``DefaultYolov8SegPruner``.  Pass a different file via ``--cfg`` to customize
 the training behaviour.
 
-<<<<<<< HEAD
 ## Installation
 
 Install the required Python packages using ``pip``.  The repository includes
@@ -62,13 +61,3 @@
 Or run ``prune.py`` directly::
 
     python prune.py --pretrained yolov8n-seg.pt --cfg default.yaml
-=======
-## Install dependencies
-
-Install the runtime packages using ``pip``::
-
-    pip install -r requirements.txt
-
-Creating a virtual environment (``python -m venv .venv``) beforehand is
-recommended to isolate the project's dependencies.
->>>>>>> 03d6a2fd
