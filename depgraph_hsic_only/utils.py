# Helpers for pruning YOLOv8 segmentation models.

from __future__ import annotations

import os
from copy import deepcopy
from datetime import datetime
from pathlib import Path
from typing import List, Union

import numpy as np
import torch
import torch.nn as nn
from matplotlib import pyplot as plt
from ultralytics import YOLO, __version__
from ultralytics.nn.modules.block import C2f, Bottleneck
from ultralytics.nn.modules.conv import Conv
from ultralytics.engine.trainer import BaseTrainer
from ultralytics.utils import (
    YAML,
    LOGGER,
    RANK,
    DEFAULT_CFG_DICT,
    DEFAULT_CFG_KEYS,
)
<<<<<<< HEAD
=======

>>>>>>> 8e7ae78c
from ultralytics.utils.checks import check_yaml
from ultralytics.utils.torch_utils import de_parallel
from ultralytics.nn.tasks import attempt_load_one_weight



__all__ = [
    "save_pruning_performance_graph",
    "infer_shortcut",
    "C2f_v2",
    "transfer_weights",
    "replace_c2f_with_c2f_v2",
    "save_model_v2",
    "final_eval_v2",
    "strip_optimizer_v2",
    "train_v2",
]


# ------------------------------------------------------------------------------
# Visualization helpers
# ------------------------------------------------------------------------------

def save_pruning_performance_graph(
    x: List[float], y1: List[float], y2: List[float], y3: List[float]
) -> None:
    """Save a graph showing pruning performance."""
    try:
        plt.style.use("ggplot")
    except Exception:
        pass
    x, y1, y2, y3 = np.array(x), np.array(y1), np.array(y2), np.array(y3)
    y2_ratio = y2 / y2[0]
    fig, ax = plt.subplots(figsize=(8, 6))
    ax.set_xlabel("Pruning Ratio")
    ax.set_ylabel("mAP")
    ax.plot(x, y1, label="recovered mAP")
    ax.scatter(x, y1)
    ax.plot(x, y3, color="tab:gray", label="pruned mAP")
    ax.scatter(x, y3, color="tab:gray")
    ax2 = ax.twinx()
    ax2.set_ylabel("MACs")
    ax2.plot(x, y2_ratio, color="tab:orange", label="MACs")
    ax2.scatter(x, y2_ratio, color="tab:orange")
    lines, labels = ax.get_legend_handles_labels()
    lines2, labels2 = ax2.get_legend_handles_labels()
    ax2.legend(lines + lines2, labels + labels2, loc="best")
    ax.set_xlim(105, -5)
    ax.set_ylim(0, max(y1) + 0.05)
    ax2.set_ylim(0.05, 1.05)
    max_y1_idx = int(np.argmax(y1))
    min_y1_idx = int(np.argmin(y1))
    max_y2_idx = int(np.argmax(y2))
    min_y2_idx = int(np.argmin(y2))
    max_y1 = y1[max_y1_idx]
    min_y1 = y1[min_y1_idx]
    max_y2 = y2_ratio[max_y2_idx]
    min_y2 = y2_ratio[min_y2_idx]
    ax.text(x[max_y1_idx], max_y1 - 0.05, f"max mAP = {max_y1:.2f}", fontsize=10)
    ax.text(x[min_y1_idx], min_y1 + 0.02, f"min mAP = {min_y1:.2f}", fontsize=10)
    ax2.text(
        x[max_y2_idx],
        max_y2 - 0.05,
        f"max MACs = {max_y2 * y2[0] / 1e9:.2f}G",
        fontsize=10,
    )
    ax2.text(
        x[min_y2_idx],
        min_y2 + 0.02,
        f"min MACs = {min_y2 * y2[0] / 1e9:.2f}G",
        fontsize=10,
    )
    plt.title("Comparison of mAP and MACs with Pruning Ratio")
    plt.savefig("pruning_perf_change.png")


# ------------------------------------------------------------------------------
# Model conversion utilities
# ------------------------------------------------------------------------------

def infer_shortcut(bottleneck: Bottleneck) -> bool:
    c1 = bottleneck.cv1.conv.in_channels
    c2 = bottleneck.cv2.conv.out_channels
    return c1 == c2 and hasattr(bottleneck, "add") and bottleneck.add


class C2f_v2(nn.Module):
    def __init__(self, c1: int, c2: int, n: int = 1, shortcut: bool = False, g: int = 1, e: float = 0.5):
        super().__init__()
        self.c = int(c2 * e)
        self.cv0 = Conv(c1, self.c, 1, 1)
        self.cv1 = Conv(c1, self.c, 1, 1)
        self.cv2 = Conv((2 + n) * self.c, c2, 1)
        self.m = nn.ModuleList(
            Bottleneck(self.c, self.c, shortcut, g, k=((3, 3), (3, 3)), e=1.0)
            for _ in range(n)
        )

    def forward(self, x: torch.Tensor) -> torch.Tensor:  # pragma: no cover - simple wrapper
        y = [self.cv0(x), self.cv1(x)]
        y.extend(m(y[-1]) for m in self.m)
        return self.cv2(torch.cat(y, 1))


def transfer_weights(c2f: C2f, c2f_v2: C2f_v2) -> None:
    c2f_v2.cv2 = c2f.cv2
    c2f_v2.m = c2f.m
    state_dict = c2f.state_dict()
    state_dict_v2 = c2f_v2.state_dict()
    old_weight = state_dict["cv1.conv.weight"]
    half_channels = old_weight.shape[0] // 2
    state_dict_v2["cv0.conv.weight"] = old_weight[:half_channels]
    state_dict_v2["cv1.conv.weight"] = old_weight[half_channels:]
    for bn_key in ["weight", "bias", "running_mean", "running_var"]:
        old_bn = state_dict[f"cv1.bn.{bn_key}"]
        state_dict_v2[f"cv0.bn.{bn_key}"] = old_bn[:half_channels]
        state_dict_v2[f"cv1.bn.{bn_key}"] = old_bn[half_channels:]
    for key in state_dict:
        if not key.startswith("cv1."):
            state_dict_v2[key] = state_dict[key]
    for attr_name in dir(c2f):
        attr_value = getattr(c2f, attr_name)
        if not callable(attr_value) and "_" not in attr_name:
            setattr(c2f_v2, attr_name, attr_value)
    c2f_v2.load_state_dict(state_dict_v2)


def replace_c2f_with_c2f_v2(module: nn.Module) -> None:
    for name, child_module in module.named_children():
        if isinstance(child_module, C2f):
            shortcut = infer_shortcut(child_module.m[0])
            c2f_v2 = C2f_v2(
                child_module.cv1.conv.in_channels,
                child_module.cv2.conv.out_channels,
                n=len(child_module.m),
                shortcut=shortcut,
                g=child_module.m[0].cv2.conv.groups,
                e=child_module.c / child_module.cv2.conv.out_channels,
            )
            transfer_weights(child_module, c2f_v2)
            setattr(module, name, c2f_v2)
        else:
            replace_c2f_with_c2f_v2(child_module)


# ------------------------------------------------------------------------------
# Training hook helpers
# ------------------------------------------------------------------------------

def save_model_v2(self: BaseTrainer) -> None:
    ckpt = {
        "epoch": self.epoch,
        "best_fitness": self.best_fitness,
        "model": deepcopy(de_parallel(self.model)),
        "ema": deepcopy(self.ema.ema),
        "updates": self.ema.updates,
        "optimizer": self.optimizer.state_dict(),
        "train_args": vars(self.args),
        "date": datetime.now().isoformat(),
        "version": __version__,
    }
    torch.save(ckpt, self.last)
    if self.best_fitness == self.fitness:
        torch.save(ckpt, self.best)
    if (self.epoch > 0) and (self.save_period > 0) and (self.epoch % self.save_period == 0):
        torch.save(ckpt, self.wdir / f"epoch{self.epoch}.pt")
    del ckpt


def final_eval_v2(self: BaseTrainer) -> None:
    for f in self.last, self.best:
        if f.exists():
            strip_optimizer_v2(f)
            if f is self.best:
                LOGGER.info(f"\nValidating {f}...")
                self.metrics = self.validator(model=f)
                self.metrics.pop("fitness", None)
                self.run_callbacks("on_fit_epoch_end")


def strip_optimizer_v2(f: Union[str, Path] = "best.pt", s: str = "") -> None:
    x = torch.load(f, map_location=torch.device("cpu"))
    args = {**DEFAULT_CFG_DICT, **x["train_args"]}
    if x.get("ema"):
        x["model"] = x["ema"]
    for k in "optimizer", "ema", "updates":
        x[k] = None
    for p in x["model"].parameters():
        p.requires_grad = False
    x["train_args"] = {k: v for k, v in args.items() if k in DEFAULT_CFG_KEYS}
    torch.save(x, s or f)
    mb = os.path.getsize(s or f) / 1e6
    LOGGER.info(f"Optimizer stripped from {f},{f' saved as {s},' if s else ''} {mb:.1f}MB")


def train_v2(self: YOLO, pruning: bool = False, **kwargs) -> None:
    self._check_is_pytorch_model()
    if self.session:
        if any(kwargs):
            LOGGER.warning("WARNING ⚠️ using HUB training arguments, ignoring local training arguments.")
        kwargs = self.session.train_args
    overrides = self.overrides.copy()
    overrides.update(kwargs)
    if kwargs.get("cfg"):
        LOGGER.info(f"cfg file passed. Overriding default params with {kwargs['cfg']}.")
        overrides = YAML.load(check_yaml(kwargs["cfg"]))
    overrides["mode"] = "train"
    if not overrides.get("data"):
        raise AttributeError("Dataset required but missing, i.e. pass 'data=coco128.yaml'")
    if overrides.get("resume"):
        overrides["resume"] = self.ckpt_path
    self.task = overrides.get("task") or self.task
    self.trainer = self.task_map[self.task]["trainer"](overrides=overrides, _callbacks=self.callbacks)
    if not pruning:
        if not overrides.get("resume"):
            self.trainer.model = self.trainer.get_model(weights=self.model if self.ckpt else None, cfg=self.model.yaml)
            self.model = self.trainer.model
    else:
        self.trainer.pruning = True
        self.trainer.model = self.model
        self.trainer.save_model = save_model_v2.__get__(self.trainer)
        self.trainer.final_eval = final_eval_v2.__get__(self.trainer)
    self.trainer.hub_session = self.session
    self.trainer.train()
    if RANK in (-1, 0):
        self.model, _ = attempt_load_one_weight(str(self.trainer.best))
        self.overrides = self.model.args
        self.metrics = getattr(self.trainer.validator, "metrics", None)<|MERGE_RESOLUTION|>--- conflicted
+++ resolved
@@ -23,10 +23,7 @@
     DEFAULT_CFG_DICT,
     DEFAULT_CFG_KEYS,
 )
-<<<<<<< HEAD
-=======
-
->>>>>>> 8e7ae78c
+
 from ultralytics.utils.checks import check_yaml
 from ultralytics.utils.torch_utils import de_parallel
 from ultralytics.nn.tasks import attempt_load_one_weight
