--- conflicted
+++ resolved
@@ -60,13 +60,10 @@
         return model
 
     def train(self, model: YOLO) -> None:
-<<<<<<< HEAD
         """Train the model using the provided config."""
         cfg = YAML.load(check_yaml(self.cfg))
         model.train_v2(**cfg)
-=======
-        model.train_v2(cfg=self.cfg)
->>>>>>> c227ea33
+
 
     def prune_backbone(self, model: YOLO) -> None:
         """Prune backbone layers and record metrics."""
